[//]: # (TITLE: Natural Language Parsing)
[//]: # (DATE: 2016-08-01T09:00:00+01:00)
[//]: # (TAGS: natural language, machine learing)

Natural language parsing is slowly becoming more and more implemented in daily applications. Just look at Apple's Siri, Microsoft's Cortana and Google's Google Now. All have some form of processing spoken user input in the form of regular sentences and questions. So how can you implement such a system yourself?

Well, depends what you want to do really. As I see it, there are two approaches for doing this, each with it's own set of difficulties. One is the more classical one, trying to annotate each word with their meaning (i.e., noun, adjective, etc.) and from that try to understand meaning. This is what I refer to as the linguistic approach and is the most diffucult one to implement right. However, if done right: you should be able to actually understand what a user is asking or telling and possibly generate sentences.

The other way is less elegant and less versatile but depending on what you want, it just as powerfull and far less complicated to implement. This uses a machine learning approach to see what the user was saying and formulate pre-programmed replies. It relies on a training input set with examples of phrases and checks agains that to see if the input somewhat resembles those. This can be used to create simple chat bots that are help systems. This version of Natural Language Parsing is what I will focus on in this post.

## Machine Learning
So first of all, what is machine learning? [Wikipedia][wiki-def] has the following definition: "Machine learning explores the study and construction of algorithms that can learn from and make predictions on data.". For natural language processing, this comes down to creating algorithms which, given a users input, can make predictions what the intent of that sentence was.

So how do you do machine learning. Well there are a couple of well documented and researched algorithms. The one I prefer as a staring point is usally the [Naive Bayes classifier][naive bayes classifier]. This one is simple to implement and can give pretty good results compared to more advanced algorithms.

## NLP + ML
Natural Language Parsing and Machine Learning can thus go hand in hand if you are only interested in the intent of a user rather than the exact meaning. So for example: with have the following training set:

| String | Type |
|---|:---:|
| How are you? | `mood` |
| How do you do? | `mood` |
| What time is it? | `time` |
| What is the time? | `time` |

If the user would ask "Give me the time", we can check our training set can conclude that this input mostly resambles the `time` type. We didn't try to parse the input at all, all we did what see what looked most similar from our training set.

This is what makes Machine Learning really powerful if you only want to know the intent of a user. Of course you can extend this further when you know the intent, check for specific string to further understand the input, like dates or places.

<<<<<<< HEAD
And in essence, the better your training set, the better you can match the user input to that training set. However, some limitations are that if the user inputs something that wasn't in the training set, you might get unexpected results. So usually it's a good thing to have a confidence level (e.g., how certain you are that it's a type) or some `none` type with random input.
=======
In essence, the better your training set, the better you can match the user input to that training set. However, some limitations are that if the user inputs something that wasn't in the training set, you might get unexpected results. So usually it's a good thing to have a confidence level or some `none` type with random input.
>>>>>>> 8b59d25d

This method of Natural language parsing is the core of the [Microsoft Bot Framework][ms-bot-framework] and their [Luis][ms-luis] service. And for a shameless plug, I also made a [similair java package][yannickl88-natural-language] which uses Naive Bayes to guess the user intent. 

Machine learing for Natural Language Parsing can be a very powerful tool for creating smart chat bots or help systems, which - [as Microsoft sees it][ms-vision] - can be the future of how we interact with the digital world.

[wiki-def]: https://en.wikipedia.org/wiki/Machine_learning
[ms-bot-framework]: https://dev.botframework.com/
[ms-luis]: https://www.luis.ai/
[ms-vision]: http://www.theverge.com/2016/3/30/11331388/microsoft-chatbots-ai-build
[yannickl88-natural-language]: https://github.com/yannickl88/natural-language
[naive bayes classifier]: https://en.wikipedia.org/wiki/Naive_Bayes_classifier<|MERGE_RESOLUTION|>--- conflicted
+++ resolved
@@ -27,11 +27,7 @@
 
 This is what makes Machine Learning really powerful if you only want to know the intent of a user. Of course you can extend this further when you know the intent, check for specific string to further understand the input, like dates or places.
 
-<<<<<<< HEAD
-And in essence, the better your training set, the better you can match the user input to that training set. However, some limitations are that if the user inputs something that wasn't in the training set, you might get unexpected results. So usually it's a good thing to have a confidence level (e.g., how certain you are that it's a type) or some `none` type with random input.
-=======
-In essence, the better your training set, the better you can match the user input to that training set. However, some limitations are that if the user inputs something that wasn't in the training set, you might get unexpected results. So usually it's a good thing to have a confidence level or some `none` type with random input.
->>>>>>> 8b59d25d
+In essence, the better your training set, the better you can match the user input to that training set. However, some limitations are that if the user inputs something that wasn't in the training set, you might get unexpected results. So usually it's a good thing to have a confidence level (e.g., how certain you are that it's a type) or some `none` type with random input.
 
 This method of Natural language parsing is the core of the [Microsoft Bot Framework][ms-bot-framework] and their [Luis][ms-luis] service. And for a shameless plug, I also made a [similair java package][yannickl88-natural-language] which uses Naive Bayes to guess the user intent. 
 
